# Projects Portfolio Roadmap

This repository now includes reproducible pipelines for three interdisciplinary analytics projects alongside the planning
roadmap. Each project contains data ingestion, feature engineering, modeling, and reporting utilities implemented as
Python packages with CLI entrypoints.

## Project directories

| Project | Path | Highlights |
| --- | --- | --- |
| Bee Colony Forecasting | `bee_forecasting/` | Download Bee Informed survey tables, engineer covariates with Meteostat weather, train ARIMA/Prophet/ML/DL models, serve a Dash dashboard. |
| Hydrological Water Level Forecasting | `water_level_forecasting/` | Fetch USGS gauge series, merge hydrometeorological drivers, reuse the rolling evaluation engine, export metrics/backtests. |
| "Vassar" Virtual Screening | `virtual_screening/` | Prepare receptor & ligands, orchestrate AutoDock Vina docking, train RF/XGBoost rescoring, apply ADMET filters, and generate reports. |

Each package exposes a `scripts/run_forecasts.py` or `scripts/run_pipeline.py` module to execute the full workflow with a
YAML configuration. Refer to the project-specific README files for detailed instructions, configuration examples, and
artifact descriptions.

<<<<<<< HEAD
Cross-cutting forecasting utilities that were previously nested inside the bee project now live in the standalone
`forecasting_core/` package so each domain workflow remains self-contained while sharing the same model zoo and rolling
evaluation engine.

=======
>>>>>>> c1643ff7
## Getting started

```bash
uv venv --python 3.11
uv pip install -e .[bee,water,screening]
```

Run individual projects:

```bash
# Bee forecasting
python -m bee_forecasting.data.download_bee_data --output-dir bee_forecasting/data/raw
python -m bee_forecasting.data.download_weather --station-id=725300 --start 2016-01-01 --end 2017-12-31 --output-dir bee_forecasting/data/raw
python -m bee_forecasting.scripts.run_forecasts --config bee_forecasting/configs/default.yaml

# Hydrological forecasting
python -m water_level_forecasting.data.download_usgs --site 01646500 --start 2015-01-01 --end 2020-12-31 --output water_level_forecasting/data/raw
python -m water_level_forecasting.data.download_weather --station-id=724050 --start 2015-01-01 --end 2020-12-31 --output water_level_forecasting/data/raw
python -m water_level_forecasting.scripts.run_forecasts --config water_level_forecasting/configs/potomac.yaml

# Virtual screening
python -m virtual_screening.data.download_target --pdb-id 6LU7 --output virtual_screening/data/targets
python -m virtual_screening.data.download_ligands --subset fragment_like --limit 500 --output virtual_screening/data/ligands
python -m virtual_screening.scripts.run_pipeline --config virtual_screening/configs/mpro.yaml
```

Use the project READMEs for dashboard usage, reporting, and interpretation guidance. The roadmap below remains as the
high-level milestone tracker for future enhancements.

## Overview

| Project | Focus | Key Data Sources | Baseline Models | ML/DL Enhancements | Major Deliverables |
| --- | --- | --- | --- | --- | --- |
<<<<<<< HEAD
| **P1. Bee Colony Activity Forecasting** | Time-series prediction of colony health/activity with weather covariates | Bee Informed Partnership hive metrics, NOAA/ERA5 weather archives | Naïve, ARIMA, Prophet | Random Forest, LightGBM, XGBoost, CatBoost, SVR, Elman RNN, LSTM, Temporal Convolutional Network | Metrics table, rolling forecasts (7/14/30/90 days), interactive Dash dashboard |
| **P2. Hydrological Water Level Prediction** | Multi-horizon water level forecasts with exogenous hydrometeorological drivers | USGS NWIS station levels, precipitation & temperature feeds, upstream discharge records | Naïve, SARIMA, ETS | Random Forest, LightGBM, XGBoost, CatBoost, SVR, LSTM, Temporal ConvNet | Backtesting metrics by station/horizon, SHAP feature attribution, visual report |
=======
| **P1. Bee Colony Activity Forecasting** | Time-series prediction of colony health/activity with weather covariates | Bee Informed Partnership hive metrics, NOAA/ERA5 weather archives | Naïve, ARIMA, Prophet | LightGBM, XGBoost, Elman RNN, LSTM, Temporal Convolutional Network | Metrics table, rolling forecasts (7/14/30/90 days), interactive Dash dashboard |
| **P2. Hydrological Water Level Prediction** | Multi-horizon water level forecasts with exogenous hydrometeorological drivers | USGS NWIS station levels, precipitation & temperature feeds, upstream discharge records | Naïve, SARIMA, ETS | LightGBM, XGBoost, LSTM, Temporal Fusion Transformer | Backtesting metrics by station/horizon, SHAP feature attribution, visual report |
>>>>>>> c1643ff7
| **P3. "Vassar" Virtual Screening Pipeline** | Molecular docking and rescoring for a selected protein target | RCSB PDB structure, ZINC15 or DrugBank ligand library | AutoDock Vina/Smina docking | RF-Score, XGBoost-QSAR, gnina CNN, ADMET filtering | top20 hits table, docking visualizations (3D/2D), reproducible screening scripts |

## High-Level Timeline

| Phase | Weeks | Cross-Project Milestones |
| --- | --- | --- |
| **Planning & Data Acquisition** | Week 1–2 | Finalize targets, acquire raw datasets, document retrieval scripts |
| **Baseline Reconstruction** | Week 3–4 | Reproduce statistical models (ARIMA/SARIMA/ETS/Prophet, Vina docking) |
| **Feature Engineering & Pipelines** | Week 5–6 | Standardize data schemas (time, target, group, features), implement preprocessing notebooks/scripts |
| **ML/DL Upgrades** | Week 7–9 | Train machine learning and deep learning models (LightGBM, LSTM, TCN, TFT, gnina) |
| **Evaluation & Visualization** | Week 10–11 | Rolling backtests, metrics.csv, dashboards, visual reports |
| **Packaging & Documentation** | Week 12 | Final README updates, environment specs, deployment instructions |<|MERGE_RESOLUTION|>--- conflicted
+++ resolved
@@ -16,13 +16,6 @@
 YAML configuration. Refer to the project-specific README files for detailed instructions, configuration examples, and
 artifact descriptions.
 
-<<<<<<< HEAD
-Cross-cutting forecasting utilities that were previously nested inside the bee project now live in the standalone
-`forecasting_core/` package so each domain workflow remains self-contained while sharing the same model zoo and rolling
-evaluation engine.
-
-=======
->>>>>>> c1643ff7
 ## Getting started
 
 ```bash
@@ -56,13 +49,8 @@
 
 | Project | Focus | Key Data Sources | Baseline Models | ML/DL Enhancements | Major Deliverables |
 | --- | --- | --- | --- | --- | --- |
-<<<<<<< HEAD
-| **P1. Bee Colony Activity Forecasting** | Time-series prediction of colony health/activity with weather covariates | Bee Informed Partnership hive metrics, NOAA/ERA5 weather archives | Naïve, ARIMA, Prophet | Random Forest, LightGBM, XGBoost, CatBoost, SVR, Elman RNN, LSTM, Temporal Convolutional Network | Metrics table, rolling forecasts (7/14/30/90 days), interactive Dash dashboard |
-| **P2. Hydrological Water Level Prediction** | Multi-horizon water level forecasts with exogenous hydrometeorological drivers | USGS NWIS station levels, precipitation & temperature feeds, upstream discharge records | Naïve, SARIMA, ETS | Random Forest, LightGBM, XGBoost, CatBoost, SVR, LSTM, Temporal ConvNet | Backtesting metrics by station/horizon, SHAP feature attribution, visual report |
-=======
 | **P1. Bee Colony Activity Forecasting** | Time-series prediction of colony health/activity with weather covariates | Bee Informed Partnership hive metrics, NOAA/ERA5 weather archives | Naïve, ARIMA, Prophet | LightGBM, XGBoost, Elman RNN, LSTM, Temporal Convolutional Network | Metrics table, rolling forecasts (7/14/30/90 days), interactive Dash dashboard |
 | **P2. Hydrological Water Level Prediction** | Multi-horizon water level forecasts with exogenous hydrometeorological drivers | USGS NWIS station levels, precipitation & temperature feeds, upstream discharge records | Naïve, SARIMA, ETS | LightGBM, XGBoost, LSTM, Temporal Fusion Transformer | Backtesting metrics by station/horizon, SHAP feature attribution, visual report |
->>>>>>> c1643ff7
 | **P3. "Vassar" Virtual Screening Pipeline** | Molecular docking and rescoring for a selected protein target | RCSB PDB structure, ZINC15 or DrugBank ligand library | AutoDock Vina/Smina docking | RF-Score, XGBoost-QSAR, gnina CNN, ADMET filtering | top20 hits table, docking visualizations (3D/2D), reproducible screening scripts |
 
 ## High-Level Timeline
